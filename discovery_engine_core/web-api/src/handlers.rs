--- conflicted
+++ resolved
@@ -20,17 +20,16 @@
 use warp::{http::StatusCode, Reply};
 
 use xayn_discovery_engine_ai::{
-    compute_coi_relevances, nan_safe_f32_cmp, system_time_now, utils::rank, PositiveCoi,
+    compute_coi_relevances,
+    nan_safe_f32_cmp,
+    system_time_now,
+    utils::rank,
+    PositiveCoi,
 };
 
 use crate::{
     elastic::KnnSearchParams,
     models::{
-<<<<<<< HEAD
-        PersonalizedDocumentsError, PersonalizedDocumentsErrorKind, PersonalizedDocumentsQuery,
-        PersonalizedDocumentsResponse, UserId, UserInteractionError, UserInteractionErrorKind,
-        UserInteractionRequestBody, UserInteractionType,
-=======
         DocumentId,
         DocumentPropertiesRequestBody,
         DocumentPropertiesResponse,
@@ -44,7 +43,6 @@
         UserInteractionErrorKind,
         UserInteractionRequestBody,
         UserInteractionType,
->>>>>>> bc887d5e
     },
     state::AppState,
 };
