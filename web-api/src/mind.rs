// Copyright 2022 Xayn AG
//
// This program is free software: you can redistribute it and/or modify
// it under the terms of the GNU Affero General Public License as
// published by the Free Software Foundation, version 3.
//
// This program is distributed in the hope that it will be useful,
// but WITHOUT ANY WARRANTY; without even the implied warranty of
// MERCHANTABILITY or FITNESS FOR A PARTICULAR PURPOSE.  See the
// GNU Affero General Public License for more details.
//
// You should have received a copy of the GNU Affero General Public License
// along with this program.  If not, see <https://www.gnu.org/licenses/>.
#![allow(dead_code)]

//! Executes the user-based MIND benchmark.
use std::{collections::HashMap, fs::File, path::Path};

use csv::{DeserializeRecordsIntoIter, Reader, ReaderBuilder};
use itertools::Itertools;
use ndarray::{Array, ArrayView};
use rand::{
    seq::{IteratorRandom, SliceRandom},
    thread_rng,
};
<<<<<<< HEAD
use serde::{de, Deserialize, Deserializer};
=======
use serde::Deserialize;
>>>>>>> 7b8ca4e4
use xayn_ai_coi::nan_safe_f32_cmp_desc;

use crate::models::DocumentId;

#[derive(Debug, Deserialize)]
struct ViewedDocument {
    document_id: DocumentId,
    was_clicked: bool,
}

impl ViewedDocument {
    fn new(document_id: DocumentId, was_clicked: bool) -> Self {
        Self {
            document_id,
            was_clicked,
        }
    }
}

fn deserialize_viewed_documents<'de, D>(deserializer: D) -> Result<Vec<ViewedDocument>, D::Error>
where
    D: Deserializer<'de>,
{
    let s = String::deserialize(deserializer)?;
    let viewed_documents = s.split(' ');
    viewed_documents
        .map(|viewed_document| -> Result<_, D::Error> {
            let mut parts = viewed_document.split('-');
            let document_id = parts
                .next()
                .ok_or_else(|| de::Error::custom("missing document id"))?;
            let document_id = DocumentId::new(document_id).map_err(de::Error::custom)?;
            let was_clicked = parts
                .next()
                .ok_or_else(|| de::Error::custom("missing was_clicked"))?;
            let was_clicked = match was_clicked {
                "0" => Ok(false),
                "1" => Ok(true),
                _ => Err(de::Error::custom("invalid was_clicked")),
            }?;
            Ok(ViewedDocument::new(document_id, was_clicked))
        })
        .collect()
}

fn deserialize_clicked_documents<'de, D>(deserializer: D) -> Result<Vec<DocumentId>, D::Error>
where
    D: Deserializer<'de>,
{
    let s = String::deserialize(deserializer)?;
    let viewed_documents = s.split(' ');
    viewed_documents
        .map(|document| -> Result<_, D::Error> {
            let document_id = DocumentId::new(document).map_err(de::Error::custom)?;
            Ok(document_id)
        })
        .collect()
}

#[derive(Debug, Deserialize)]
struct Impression {
    id: String,
    user_id: String,
    time: String,
    #[serde(deserialize_with = "deserialize_clicked_documents")]
    clicks: Vec<DocumentId>,
    #[serde(deserialize_with = "deserialize_viewed_documents")]
    news: Vec<ViewedDocument>,
}

#[derive(Clone, Debug, Deserialize)]
<<<<<<< HEAD
struct Document {
    id: DocumentId,
=======
struct Article {
    id: String,
>>>>>>> 7b8ca4e4
    category: String,
    subcategory: String,
    title: String,
    snippet: String,
    url: String,
}

#[derive(Debug, Deserialize)]
<<<<<<< HEAD
struct DocumentProvider {
    articles: HashMap<DocumentId, Document>,
}

impl DocumentProvider {
    fn new(path: &str) -> Result<Self, anyhow::Error> {
        let articles = read::<Document>(path)?
            .map(|article| article.map(|article| (article.id.clone(), article)))
            .try_collect()?;
        Ok(Self { articles })
    }

    fn sample(&self, n: usize) -> Vec<&Document> {
        self.articles.values().choose_multiple(&mut thread_rng(), n)
    }

    fn get(&self, id: &DocumentId) -> Option<&Document> {
        self.articles.get(id)
    }
}

struct SnippetLabelPair(String, bool);
=======
struct ArticleProvider {
    articles: HashMap<String, Article>,
}

impl ArticleProvider {
    fn new(path: &str) -> Result<Self, anyhow::Error> {
        let mut articles = HashMap::new();
        for article in read::<Article>(path)? {
            let article = article?;
            articles.insert(article.id.clone(), article);
        }
        Ok(Self { articles })
    }

    fn sample(&self, n: usize) -> Vec<Article> {
        let mut rng = thread_rng();
        self.articles
            .values()
            .cloned()
            .collect_vec()
            .iter()
            .choose_multiple(&mut rng, n)
            .into_iter()
            .cloned()
            .collect()
    }

    fn get(&self, id: &str) -> Option<Article> {
        self.articles.get(id).cloned()
    }
}

struct SnippetLabelPair(String, String);
>>>>>>> 7b8ca4e4

fn read<T>(path: &str) -> Result<DeserializeRecordsIntoIter<File, T>, anyhow::Error>
where
    for<'de> T: Deserialize<'de>,
{
    Ok(read_from_tsv(path)?.into_deserialize())
}

fn read_from_tsv<P>(path: P) -> Result<Reader<File>, anyhow::Error>
where
    P: AsRef<Path>,
{
    ReaderBuilder::new()
        .delimiter(b'\t')
        .has_headers(false)
        .from_path(path)
        .map_err(Into::into)
}

/// Runs the user-based mind benchmark
fn run_benchmark() -> Result<(), anyhow::Error> {
<<<<<<< HEAD
    let article_provider = DocumentProvider::new("news.tsv")?;
=======
    let article_provider = ArticleProvider::new("news.tsv")?;
>>>>>>> 7b8ca4e4

    let impressions = read("behaviors.tsv")?;

    let nranks = vec![2];
    let mut ndcgs = Array::zeros((nranks.len(), 0));

    // Loop over all impressions, prepare reranker with news in click history
    // and rerank the news in an impression
    for impression in impressions {
        let impression: Impression = impression?;

        // Placeholder for interacting with the entire click history
<<<<<<< HEAD
        for click in impression.clicks {
            match article_provider.get(&click) {
=======
        for click in impression.clicks.split(' ') {
            match article_provider.get(click) {
>>>>>>> 7b8ca4e4
                Some(article) => println!("The article {:?} was interacted.", article),
                None => println!("Article id {} not found.", click),
            }
        }

        // Placeholder for reranking the results
        let mut snippet_label_pairs = impression
            .news
<<<<<<< HEAD
            .iter()
            .filter_map(|viewed_document| {
                article_provider
                    .get(&viewed_document.document_id)
                    .map(|article| {
                        SnippetLabelPair(article.snippet.clone(), viewed_document.was_clicked)
                    })
=======
            .split(' ')
            .filter_map(|x| {
                x.split_once('-').and_then(|(id, label)| {
                    article_provider
                        .get(id)
                        .map(|article| SnippetLabelPair(article.snippet, label.to_string()))
                })
>>>>>>> 7b8ca4e4
            })
            .collect::<Vec<_>>();
        snippet_label_pairs.shuffle(&mut thread_rng());

        let labels = snippet_label_pairs
            .iter()
            .map(|snippet_label| if snippet_label.1 { 1.0 } else { 0.0 })
            .collect::<Vec<_>>();
        let ndcgs_iteration = ndcg(&labels, &nranks);

        ndcgs
            .push_column(ArrayView::from(&ndcgs_iteration))
            .unwrap();
    }
    println!("{:?}", ndcgs);

    Ok(())
}

fn ndcg(relevance: &[f32], k: &[usize]) -> Vec<f32> {
    let mut optimal_order = relevance.to_owned();
    optimal_order.sort_by(nan_safe_f32_cmp_desc);
    let last = k
        .iter()
        .max()
        .copied()
        .map_or_else(|| relevance.len(), |k| k.min(relevance.len()));
    relevance
        .iter()
        .zip(optimal_order)
        .take(last)
        .scan(
            (1_f32, 0., 0.),
            |(i, dcg, ideal_dcg), (relevance, optimal_order)| {
                *i += 1.;
                let log_i = (*i).log2();
                *dcg += (2_f32.powf(*relevance) - 1.) / log_i;
                *ideal_dcg += (2_f32.powf(optimal_order) - 1.) / log_i;
                Some(*dcg / (*ideal_dcg + 0.00001))
            },
        )
        .enumerate()
        .filter_map(|(i, ndcg)| k.contains(&(i + 1)).then_some(ndcg))
        .collect()
}

fn main() {
    if let Err(e) = run_benchmark() {
        eprintln!("{}", e);
    }
}<|MERGE_RESOLUTION|>--- conflicted
+++ resolved
@@ -23,11 +23,7 @@
     seq::{IteratorRandom, SliceRandom},
     thread_rng,
 };
-<<<<<<< HEAD
 use serde::{de, Deserialize, Deserializer};
-=======
-use serde::Deserialize;
->>>>>>> 7b8ca4e4
 use xayn_ai_coi::nan_safe_f32_cmp_desc;
 
 use crate::models::DocumentId;
@@ -99,13 +95,8 @@
 }
 
 #[derive(Clone, Debug, Deserialize)]
-<<<<<<< HEAD
 struct Document {
     id: DocumentId,
-=======
-struct Article {
-    id: String,
->>>>>>> 7b8ca4e4
     category: String,
     subcategory: String,
     title: String,
@@ -114,7 +105,6 @@
 }
 
 #[derive(Debug, Deserialize)]
-<<<<<<< HEAD
 struct DocumentProvider {
     articles: HashMap<DocumentId, Document>,
 }
@@ -137,41 +127,6 @@
 }
 
 struct SnippetLabelPair(String, bool);
-=======
-struct ArticleProvider {
-    articles: HashMap<String, Article>,
-}
-
-impl ArticleProvider {
-    fn new(path: &str) -> Result<Self, anyhow::Error> {
-        let mut articles = HashMap::new();
-        for article in read::<Article>(path)? {
-            let article = article?;
-            articles.insert(article.id.clone(), article);
-        }
-        Ok(Self { articles })
-    }
-
-    fn sample(&self, n: usize) -> Vec<Article> {
-        let mut rng = thread_rng();
-        self.articles
-            .values()
-            .cloned()
-            .collect_vec()
-            .iter()
-            .choose_multiple(&mut rng, n)
-            .into_iter()
-            .cloned()
-            .collect()
-    }
-
-    fn get(&self, id: &str) -> Option<Article> {
-        self.articles.get(id).cloned()
-    }
-}
-
-struct SnippetLabelPair(String, String);
->>>>>>> 7b8ca4e4
 
 fn read<T>(path: &str) -> Result<DeserializeRecordsIntoIter<File, T>, anyhow::Error>
 where
@@ -193,15 +148,11 @@
 
 /// Runs the user-based mind benchmark
 fn run_benchmark() -> Result<(), anyhow::Error> {
-<<<<<<< HEAD
     let article_provider = DocumentProvider::new("news.tsv")?;
-=======
-    let article_provider = ArticleProvider::new("news.tsv")?;
->>>>>>> 7b8ca4e4
 
     let impressions = read("behaviors.tsv")?;
 
-    let nranks = vec![2];
+    let nranks = vec![3];
     let mut ndcgs = Array::zeros((nranks.len(), 0));
 
     // Loop over all impressions, prepare reranker with news in click history
@@ -210,13 +161,8 @@
         let impression: Impression = impression?;
 
         // Placeholder for interacting with the entire click history
-<<<<<<< HEAD
         for click in impression.clicks {
             match article_provider.get(&click) {
-=======
-        for click in impression.clicks.split(' ') {
-            match article_provider.get(click) {
->>>>>>> 7b8ca4e4
                 Some(article) => println!("The article {:?} was interacted.", article),
                 None => println!("Article id {} not found.", click),
             }
@@ -225,7 +171,6 @@
         // Placeholder for reranking the results
         let mut snippet_label_pairs = impression
             .news
-<<<<<<< HEAD
             .iter()
             .filter_map(|viewed_document| {
                 article_provider
@@ -233,15 +178,6 @@
                     .map(|article| {
                         SnippetLabelPair(article.snippet.clone(), viewed_document.was_clicked)
                     })
-=======
-            .split(' ')
-            .filter_map(|x| {
-                x.split_once('-').and_then(|(id, label)| {
-                    article_provider
-                        .get(id)
-                        .map(|article| SnippetLabelPair(article.snippet, label.to_string()))
-                })
->>>>>>> 7b8ca4e4
             })
             .collect::<Vec<_>>();
         snippet_label_pairs.shuffle(&mut thread_rng());
