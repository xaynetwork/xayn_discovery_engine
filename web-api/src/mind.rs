--- conflicted
+++ resolved
@@ -13,14 +13,10 @@
 // along with this program.  If not, see <https://www.gnu.org/licenses/>.
 
 //! Executes the user-based MIND benchmark.
-<<<<<<< HEAD
+
+#![allow(dead_code)]
+
 use std::{collections::HashMap, fs::File, io, path::Path};
-=======
-
-#![allow(dead_code)]
-
-use std::{collections::HashMap, fs::File, path::Path};
->>>>>>> 6d0b5c4b
 
 use anyhow::Error;
 use csv::{DeserializeRecordsIntoIter, Reader, ReaderBuilder};
@@ -39,10 +35,7 @@
     models::{DocumentId, DocumentProperties, IngestedDocument, UserId, UserInteractionType},
     personalization::{
         routes::{
-            personalize_documents_by,
-            update_interactions,
-            PersonalizeBy,
-            UserInteractionData,
+            personalize_documents_by, update_interactions, PersonalizeBy, UserInteractionData,
         },
         PersonalizationConfig,
     },
@@ -406,17 +399,10 @@
 }
 
 /// Runs the user-based mind benchmark
-<<<<<<< HEAD
-fn run_benchmark() -> Result<(), anyhow::Error> {
+fn run_benchmark() -> Result<(), Error> {
     let document_provider = DocumentProvider::new("/Users/maciejkrajewski/CLionProjects/xayn_discovery_engine/web-api/src/bin/news_no_nans.tsv")?;
-=======
-fn run_benchmark() -> Result<(), Error> {
-    let document_provider = DocumentProvider::new("news.tsv")?;
->>>>>>> 6d0b5c4b
-
-    let impressions = read(
-        "/Users/maciejkrajewski/CLionProjects/xayn_discovery_engine/web-api/src/bin/behaviors.tsv",
-    )?;
+
+    let impressions = read("behaviors.tsv")?;
 
     let nranks = vec![3];
     let mut ndcgs = Array::zeros((nranks.len(), 0));
@@ -491,5 +477,7 @@
 }
 
 fn main() {
-    run_persona_based_benchmark().expect("TODO: panic message");
+    if let Err(e) = run_benchmark() {
+        eprintln!("{}", e);
+    }
 }