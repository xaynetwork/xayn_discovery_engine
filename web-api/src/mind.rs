// Copyright 2022 Xayn AG
//
// This program is free software: you can redistribute it and/or modify
// it under the terms of the GNU Affero General Public License as
// published by the Free Software Foundation, version 3.
//
// This program is distributed in the hope that it will be useful,
// but WITHOUT ANY WARRANTY; without even the implied warranty of
// MERCHANTABILITY or FITNESS FOR A PARTICULAR PURPOSE.  See the
// GNU Affero General Public License for more details.
//
// You should have received a copy of the GNU Affero General Public License
// along with this program.  If not, see <https://www.gnu.org/licenses/>.

//! Executes the MIND benchmarks.

use std::{collections::HashMap, fs::File, io, io::Write, path::Path};

use anyhow::Error;
use chrono::{DateTime, Duration, Utc};
use csv::{DeserializeRecordsIntoIter, Reader, ReaderBuilder};
use itertools::Itertools;
use ndarray::{Array, Array3, Array4, ArrayView};
use npyz::WriterBuilder;
use rand::{
    seq::{IteratorRandom, SliceRandom},
    Rng,
    SeedableRng,
};
use serde::{de, Deserialize, Deserializer};
use xayn_ai_coi::{nan_safe_f32_cmp_desc, CoiConfig, CoiSystem};

use crate::{
    embedding::{self, Embedder},
    models::{
        DocumentId,
        DocumentProperties,
        DocumentTag,
        IngestedDocument,
        UserId,
        UserInteractionType,
    },
    personalization::{
        routes::{personalize_documents_by, update_interactions, PersonalizeBy},
        PersonalizationConfig,
    },
    storage::{self, memory::Storage},
};

struct State {
    storage: Storage,
    embedder: Embedder,
    coi: CoiSystem,
    personalization: PersonalizationConfig,
    time: DateTime<Utc>,
}

impl State {
    fn new(storage: Storage, config: StateConfig) -> Result<Self, Error> {
        let embedder = Embedder::load(&embedding::Config {
            directory: "../assets/smbert_v0003".into(),
            ..embedding::Config::default()
        })?;

        let coi = config.coi.build();
        let personalization = config.personalization;
        let time = config.time;

        Ok(Self {
            storage,
            embedder,
            coi,
            personalization,
            time,
        })
    }

    fn replace_coi_config(&mut self, config: CoiConfig) {
        self.coi = config.build();
    }

    async fn insert(&self, documents: Vec<Document>) -> Result<(), Error> {
        let documents = documents
            .into_iter()
            .map(|document| {
                let document = IngestedDocument {
                    id: document.id,
                    snippet: document.snippet,
                    properties: DocumentProperties::default(),
                    tags: vec![document.category, document.subcategory],
                };
                let embedding = self.embedder.run(&document.snippet)?;

                Ok((document, embedding))
            })
            .try_collect::<_, _, Error>()?;

        storage::Document::insert(&self.storage, documents)
            .await
            .map_err(Into::into)
    }

    async fn interact(
        &self,
        user: &UserId,
        documents: &[(DocumentId, DateTime<Utc>)],
    ) -> Result<(), Error> {
        for (id, time) in documents {
            update_interactions(
                &self.storage,
                &self.coi,
                user,
                &[(id.clone(), UserInteractionType::Positive)],
                self.personalization.store_user_history,
                *time,
            )
            .await?;
        }

        Ok(())
    }

    async fn personalize(
        &self,
        user: &UserId,
        by: PersonalizeBy<'_>,
        time: DateTime<Utc>,
    ) -> Result<Option<Vec<DocumentId>>, Error> {
        personalize_documents_by(
            &self.storage,
            &self.coi,
            user,
            &self.personalization,
            by,
            time,
        )
        .await
        .map(|documents| {
            documents.map(|documents| documents.into_iter().map(|document| document.id).collect())
        })
        .map_err(Into::into)
    }
}

#[derive(Debug, Deserialize)]
struct ViewedDocument {
    document_id: DocumentId,
    was_clicked: bool,
}

fn deserialize_viewed_documents<'de, D>(deserializer: D) -> Result<Vec<ViewedDocument>, D::Error>
where
    D: Deserializer<'de>,
{
    String::deserialize(deserializer)?
        .split(' ')
        .map(|viewed_document| {
            viewed_document
                .split_once('-')
                .ok_or_else(|| de::Error::custom("missing document id"))
                .and_then(|(document_id, was_clicked)| {
                    let document_id = DocumentId::new(document_id).map_err(de::Error::custom)?;
                    let was_clicked = match was_clicked {
                        "0" => Ok(false),
                        "1" => Ok(true),
                        _ => Err(de::Error::custom("invalid was_clicked")),
                    }?;
                    Ok(ViewedDocument {
                        document_id,
                        was_clicked,
                    })
                })
        })
        .collect()
}

fn deserialize_clicked_documents<'de, D>(
    deserializer: D,
) -> Result<Option<Vec<DocumentId>>, D::Error>
where
    D: Deserializer<'de>,
{
    Option::<String>::deserialize(deserializer)?
        .as_ref()
        .map(|m| {
            m.split(' ')
                .map(|document| DocumentId::new(document).map_err(de::Error::custom))
                .collect::<Result<Vec<_>, _>>()
        })
        .transpose()
}

<<<<<<< HEAD
struct GridSearchConfig {
    thresholds: Vec<f32>,
    shifts: Vec<f32>,
    min_pos_cois: Vec<usize>,
    click_probability: f64,
    n_documents: usize,
    iterations: usize,
    nranks: Vec<usize>,
    semi_interesting_flag: bool,
}

impl Default for GridSearchConfig {
    fn default() -> Self {
        Self {
            thresholds: vec![0.67, 0.7, 0.75, 0.8, 0.85, 0.9],
            shifts: vec![0.05, 0.1, 0.15, 0.2, 0.25, 0.3, 0.35, 0.4],
            min_pos_cois: vec![1],
            click_probability: 0.2,
            n_documents: 100,
            iterations: 10,
            nranks: vec![3, 5],
            semi_interesting_flag: false,
        }
    }
}

// struct that represents config of hyperparameters for the persona based benchmark
=======
/// The config of hyperparameters for the persona based benchmark.
>>>>>>> 5f89869b
#[derive(Debug, Deserialize)]
struct PersonaBasedConfig {
    click_probability: f64,
    n_documents: usize,
    iterations: usize,
    amount_of_doc_used_to_prepare: usize,
    nranks: Vec<usize>,
    n_documents_hot_news: usize,
    semi_interesting_flag: bool,
}

impl Default for PersonaBasedConfig {
    fn default() -> Self {
        Self {
            click_probability: 0.2,
            n_documents: 100,
            iterations: 10,
            amount_of_doc_used_to_prepare: 1,
            nranks: vec![3, 5],
            n_documents_hot_news: 15,
            semi_interesting_flag: false,
        }
    }
}

#[derive(Debug, Deserialize)]
struct SaturationConfig {
    click_probability: f64,
    n_documents: usize,
    iterations: usize,
    amount_of_doc_used_to_prepare: usize,
}

impl Default for SaturationConfig {
    fn default() -> Self {
        Self {
            click_probability: 0.2,
            n_documents: 30,
            iterations: 10,
            amount_of_doc_used_to_prepare: 1,
        }
    }
}

<<<<<<< HEAD
#[derive(Clone, Debug, Default, serde::Serialize)]
=======
#[derive(Debug)]
>>>>>>> 5f89869b
struct StateConfig {
    coi: CoiConfig,
    personalization: PersonalizationConfig,
    time: DateTime<Utc>,
}

impl Default for StateConfig {
    fn default() -> Self {
        Self {
            coi: CoiConfig::default(),
            personalization: PersonalizationConfig::default(),
            time: Utc::now(),
        }
    }
}

// structure that represents the results of iteration of the saturation benchmark
#[derive(Debug, Default, serde::Serialize)]
struct SaturationIterationResult {
    shown_documents: Vec<DocumentId>,
    clicked_documents: Vec<DocumentId>,
}

// structure that represents the results of the saturation benchmark for one topic
#[derive(Debug, Default, serde::Serialize)]
struct SaturationTopicResult {
    topic: String,
    iterations: Vec<SaturationIterationResult>,
}

impl SaturationTopicResult {
    fn new(topic: &str) -> Self {
        Self {
            topic: topic.to_owned(),
            iterations: vec![],
        }
    }
}

// structure that represents the results of the saturation benchmark
#[derive(Debug, Default, serde::Serialize)]
struct SaturationResult {
    topics: Vec<SaturationTopicResult>,
}

impl SaturationResult {
    fn new() -> Self {
        Self { topics: vec![] }
    }
}

#[derive(Debug, Deserialize)]
struct Impression {
    #[allow(dead_code)]
    id: String,
    user_id: String,
    #[allow(dead_code)]
    time: String,
    #[serde(deserialize_with = "deserialize_clicked_documents")]
    clicks: Option<Vec<DocumentId>>,
    #[serde(deserialize_with = "deserialize_viewed_documents")]
    news: Vec<ViewedDocument>,
}

#[derive(Clone, Debug, Deserialize)]
struct Document {
    id: DocumentId,
    category: DocumentTag,
    subcategory: DocumentTag,
    #[allow(dead_code)]
    title: String,
    snippet: String,
    #[allow(dead_code)]
    url: String,
}

impl Document {
    /// Checks if the document is of interest to the user.
    fn is_interesting(&self, user_interests: &[String]) -> bool {
        user_interests.iter().any(|interest| {
            let (main_category, sub_category) = interest.split_once('/').unwrap();
            self.category.as_ref() == main_category || self.subcategory.as_ref() == sub_category
        })
    }

    fn is_semi_interesting(&self, user_interests: &[String]) -> bool {
        user_interests.iter().any(|interest| {
            let (main_category, sub_category) = interest.split_once('/').unwrap();
            self.category.as_ref() == main_category || self.subcategory.as_ref() != sub_category
        })
    }
}

#[derive(Debug, Deserialize)]
struct DocumentProvider {
    documents: HashMap<DocumentId, Document>,
}

impl DocumentProvider {
    fn new(path: &str) -> Result<Self, Error> {
        let documents = read::<Document>(path)?
            .map(|document| document.map(|document| (document.id.clone(), document)))
            .try_collect()?;
        Ok(Self { documents })
    }

    #[allow(dead_code)]
    fn sample(&self, n: usize) -> Vec<&Document> {
        self.documents
            .values()
            .choose_multiple(&mut rand::rngs::StdRng::seed_from_u64(42), n)
    }

    fn get(&self, id: &DocumentId) -> Option<&Document> {
        self.documents.get(id)
    }

    fn to_documents(&self) -> Vec<Document> {
        self.documents.values().cloned().collect()
    }

    /// Gets all documents that matches user's interest.
    fn get_all_interest(&self, interests: &[String]) -> Vec<&Document> {
        self.documents
            .values()
            .filter(|doc| doc.is_interesting(interests))
            .collect()
    }
}
#[derive(Debug, derive_more::Deref, Deserialize)]
struct SpecificTopics(Vec<String>);

impl SpecificTopics {
    fn new(path: &str) -> Result<Self, Error> {
        let file = File::open(path)?;
        let json = serde_json::from_reader::<_, serde_json::Value>(file)?;
        let list = json.as_array().unwrap();
        // iterate over vector and create a pair of strings
        Ok(SpecificTopics(
            list.iter()
                .map(|interest| interest.as_str().unwrap().to_string())
                .collect(),
        ))
    }
}

#[derive(Debug, derive_more::Deref, Deserialize)]
struct Users(HashMap<UserId, Vec<String>>);

impl Users {
    /// Reads the users interests from a json file.
    fn new(path: &str) -> Result<Self, Error> {
        let file = File::open(path)?;
        let json = serde_json::from_reader::<_, serde_json::Value>(file)?;
        let map = json.as_object().unwrap();
        // iterate over map and create a map of user ids and their interests
        Ok(Users(
            map.iter()
                .map(|(user_id, interests)| {
                    let interests = interests
                        .as_array()
                        .unwrap()
                        .iter()
                        .map(|interest| interest.as_str().unwrap().to_string())
                        .collect();
                    (UserId::new(user_id).unwrap(), interests)
                })
                .collect(),
        ))
    }
}

fn read<T>(path: &str) -> Result<DeserializeRecordsIntoIter<File, T>, Error>
where
    for<'de> T: Deserialize<'de>,
{
    Ok(read_from_tsv(path)?.into_deserialize())
}

fn read_from_tsv<P>(path: P) -> Result<Reader<File>, Error>
where
    P: AsRef<Path>,
{
    ReaderBuilder::new()
        .delimiter(b'\t')
        .has_headers(false)
        .flexible(true)
        .from_path(path)
        .map_err(Into::into)
}

<<<<<<< HEAD
// function that assigns a score to a vector of documents based on the user's interests
// score is equal to 2 if the document is interesting to the user, 0 otherwise
// if the flag is set to true, the score is equal to 1 if the document is semi interesting to the user, 0 otherwise
fn score_documents(
    documents: &[&Document],
    user_interests: &[String],
    semi_interesting_flag: bool,
) -> Vec<f32> {
=======
/// Assigns a score to a vector of documents based on the user's interests.
///
/// The score is equal to 2 if the document is of interest to the user, 0 otherwise.
fn score_documents(documents: &[&Document], user_interests: &[String]) -> Vec<f32> {
>>>>>>> 5f89869b
    documents
        .iter()
        .map(|document| {
            if document.is_interesting(user_interests) {
                2.0
            } else if semi_interesting_flag {
                if document.is_semi_interesting(user_interests) {
                    1.0
                } else {
                    0.0
                }
            } else {
                0.0
            }
        })
        .collect_vec()
}

fn write_array<T, S, D>(writer: impl Write, array: &ndarray::ArrayBase<S, D>) -> io::Result<()>
where
    T: Clone + npyz::AutoSerialize,
    S: ndarray::Data<Elem = T>,
    D: ndarray::Dimension,
{
    let shape = array.shape().iter().map(|&x| x as u64).collect_vec();
    let c_order_items = array.iter();

    let mut writer = npyz::WriteOptions::new()
        .default_dtype()
        .shape(&shape)
        .writer(writer)
        .begin_nd()?;
    writer.extend(c_order_items)?;
    writer.finish()
}

/// Runs the persona-based mind benchmark.
#[tokio::test]
#[ignore = "run on demand via `just mind-benchmark persona`"]
async fn run_persona_benchmark() -> Result<(), Error> {
    let users_interests = Users::new("user_categories.json")?;
    let document_provider = DocumentProvider::new("news.tsv")?;

    let state = State::new(Storage::default(), StateConfig::default()).unwrap();
    // load documents from document provider to state
    state
        .insert(document_provider.documents.values().cloned().collect_vec())
        .await
        .unwrap();
    let benchmark_config = PersonaBasedConfig::default();
    // create 3d array of zeros with shape (users, iterations, nranks)
    let mut results = Array3::<f32>::zeros([
        users_interests.len(),
        benchmark_config.iterations,
        benchmark_config.nranks.len(),
    ]);

<<<<<<< HEAD
    let mut rng = rand::rngs::StdRng::seed_from_u64(42);

=======
    let mut rng = thread_rng();
>>>>>>> 5f89869b
    for (idx, (user_id, interests)) in users_interests.iter().enumerate() {
        let interesting_documents = document_provider.get_all_interest(interests);
        let ids_of_documents_to_prepare = interesting_documents
            .choose_multiple(&mut rng, benchmark_config.amount_of_doc_used_to_prepare)
            .map(|doc| {
                (
                    doc.id.clone(),
                    // TODO: set some meaningful value for the interaction time
                    state.time - Duration::days(0),
                )
            })
            .collect_vec();
        // prepare reranker by interacting with documents to prepare
        state
            .interact(user_id, &ids_of_documents_to_prepare)
            .await
            .unwrap();

        for iter in 0..benchmark_config.iterations {
            let personalised_documents = state
                .personalize(
                    user_id,
                    PersonalizeBy::KnnSearch {
                        count: benchmark_config.n_documents,
                        published_after: None,
                    },
                    state.time,
                )
                .await
                .unwrap()
                .unwrap();

            let documents = personalised_documents
                .iter()
                .map(|id| document_provider.get(id).unwrap())
                .collect_vec();

            let scores = score_documents(
                &documents,
                interests,
                benchmark_config.semi_interesting_flag,
            );
            let ndcgs_iteration = ndcg(&scores, &benchmark_config.nranks);
            //save scores to results array
            for (i, ndcg) in ndcgs_iteration.iter().enumerate() {
                results[[idx, iter, i]] = *ndcg;
            }
            // interact with documents
            state
                .interact(
                    user_id,
                    &personalised_documents
                        .iter()
                        .zip(scores.iter())
                        .filter(|(_, &score)| {
                            (score - 2.0).abs() < 0.001
                                && rng.gen_bool(benchmark_config.click_probability)
                        })
                        .map(|(id, _)| {
                            (
                                id.clone(),
                                // TODO: set some meaningful value for the interaction time
                                state.time - Duration::days(0),
                            )
                        })
                        .collect_vec(),
                )
                .await
                .unwrap();
        }
    }
    let mut file = File::create("results/persona_based_benchmark_results.npy")?;
    write_array(&mut file, &results)?;
    Ok(())
}

/// Runs the user-based mind benchmark.
#[tokio::test]
#[ignore = "run on demand via `just mind-benchmark user`"]
async fn run_user_benchmark() -> Result<(), Error> {
    let document_provider = DocumentProvider::new("news.tsv")?;

    let state = State::new(Storage::default(), StateConfig::default()).unwrap();
    state
        .insert(document_provider.to_documents())
        .await
        .unwrap();

    let nranks = vec![5, 10];
    let mut ndcgs = Array::zeros((nranks.len(), 0));
    let mut users = Vec::new();

    // Loop over all impressions, prepare reranker with news in click history
    // and rerank the news in an impression
    for impression in read::<Impression>("behaviors.tsv")? {
        let impression = impression?;
        let labels = if let Some(clicks) = impression.clicks {
            let user = UserId::new(&impression.user_id).unwrap();
            let clicks = clicks
                .into_iter()
                .map(|document| {
                    (
                        document,
                        // TODO: set some meaningful value for the interaction time
                        state.time - Duration::days(0),
                    )
                })
                .collect_vec();
            if !users.contains(&impression.user_id) {
                users.push(impression.user_id);
                state.interact(&user, &clicks).await.unwrap();
            }

            let document_ids = impression
                .news
                .iter()
                .map(|document| &document.document_id)
                .collect::<Vec<_>>();

            state
                .personalize(
                    &user,
                    PersonalizeBy::Documents(document_ids.as_slice()),
                    state.time,
                )
                .await
                .unwrap()
                .unwrap()
                .iter()
                .map(|reranked_id| {
                    u8::from(
                        impression.news[document_ids
                            .iter()
                            .position(|&actual_id| actual_id == reranked_id)
                            .unwrap()]
                        .was_clicked,
                    )
                    .into()
                })
                .collect_vec()
        } else {
            impression
                .news
                .iter()
                .map(|viewed_document| u8::from(viewed_document.was_clicked).into())
                .collect_vec()
        };

        let ndcgs_iteration = ndcg(&labels, &nranks);
        ndcgs
            .push_column(ArrayView::from(&ndcgs_iteration))
            .unwrap();
    }
    println!("{ndcgs:?}");

    Ok(())
}

/// The function panics if the provided filenames are not correct.
#[tokio::test]
#[ignore]
async fn run_saturation_test() -> Result<(), Error> {
    // load list of possible specific topics from file (need to create it)
    let specific_topics = SpecificTopics::new(
        "/Users/maciejkrajewski/CLionProjects/xayn_discovery_engine/web-api/src/bin/topics.json",
    )?;
    let document_provider = DocumentProvider::new("/Users/maciejkrajewski/CLionProjects/xayn_discovery_engine/web-api/src/bin/news_cleaned.tsv")?;

    let state = State::new(Storage::default(), StateConfig::default()).unwrap();
    // load documents from document provider to state
    state
        .insert(document_provider.documents.values().cloned().collect_vec())
        .await
        .unwrap();
    let benchmark_config = SaturationConfig::default();

    // create rng thread for random number generation with seed 42
    let mut rng = rand::rngs::StdRng::seed_from_u64(42);

    // create results preserving structure
    let mut results = SaturationResult::new();

    // iterate over specific topics get the documents for each topic and interact with one document
    // from each topic and then run iterations of personalized search
    for full_category in specific_topics.iter() {
        //create saturation topic result structure
        let mut topic_result = SaturationTopicResult::new(full_category);

        let documents = document_provider.get_all_interest(&[full_category.clone()]);
        let user_id = UserId::new(full_category).unwrap();
        // get random document from the topic
        let document = documents.choose(&mut rng).unwrap();

        // interact with the document
        state
            .interact(&user_id, &[document.id.clone()], Utc::now())
            .await
            .unwrap();

        for _ in 0..benchmark_config.iterations {
            let personalised_documents = state
                .personalize(
                    &user_id,
                    PersonalizeBy::KnnSearch {
                        count: benchmark_config.n_documents,
                        published_after: None,
                    },
                    Utc::now(),
                )
                .await
                .unwrap()
                .unwrap();
            // calculate scores for the documents
            let documents = personalised_documents
                .iter()
                .map(|id| document_provider.get(id).unwrap())
                .collect_vec();

            let scores = score_documents(&documents, &[full_category.clone()], false);
            let to_be_clicked = personalised_documents
                .iter()
                .zip(scores.iter())
                .filter(|(_, &score)| {
                    (score - 2.0).abs() < 0.001 && rng.gen_bool(benchmark_config.click_probability)
                })
                .map(|(id, _)| id.clone())
                .collect_vec();
            // interact with documents
            state
                .interact(&user_id, &to_be_clicked, Utc::now())
                .await
                .unwrap();

            // add results to the topic result
            topic_result.iterations.push(SaturationIterationResult {
                shown_documents: personalised_documents,
                clicked_documents: to_be_clicked,
            });
        }
        results.topics.push(topic_result);
    }
    //save results to json file
    let file = File::create("saturation_results.json")?;
    serde_json::to_writer(file, &results)?;

    Ok(())
}

#[tokio::test]
#[ignore]
async fn run_persona_hot_news_benchmark() -> Result<(), Error> {
    let users_interests = Users::new("user_categories.json")?;
    let document_provider = DocumentProvider::new("news.tsv")?;

    let state = State::new(Storage::default(), StateConfig::default()).unwrap();
    // load documents from document provider to state
    state
        .insert(document_provider.documents.values().cloned().collect_vec())
        .await
        .unwrap();
    let benchmark_config = PersonaBasedConfig::default();
    // create 3d array of zeros with shape (users, iterations, nranks)
    let mut results = Array3::<f32>::zeros([
        users_interests.len(),
        benchmark_config.iterations,
        benchmark_config.nranks.len(),
    ]);

    let mut rng = rand::rngs::StdRng::seed_from_u64(42);

    for (idx, (user_id, interests)) in users_interests.iter().enumerate() {
        let interesting_documents = document_provider.get_all_interest(interests);
        let ids_of_documents_to_prepare = interesting_documents
            .choose_multiple(&mut rng, benchmark_config.amount_of_doc_used_to_prepare)
            .map(|doc| doc.id.clone())
            .collect_vec();
        // prepare reranker by interacting with documents to prepare
        state
            .interact(user_id, &ids_of_documents_to_prepare, Utc::now())
            .await
            .unwrap();

        for iter in 0..benchmark_config.iterations {
            // get random news that will represent tenant's hot news category
            let hot_news = document_provider.sample(benchmark_config.n_documents_hot_news); // number of news will be configurable

            // go through hot news and if they are in user's sphere of interests then click them with some probability
            state
                .interact(
                    user_id,
                    &hot_news
                        .iter()
                        .filter(|doc| {
                            doc.is_interesting(interests)
                                && rng.gen_bool(benchmark_config.click_probability)
                        })
                        .map(|doc| doc.id.clone())
                        .collect_vec(),
                    Utc::now(),
                )
                .await
                .unwrap();

            let personalised_documents = state
                .personalize(
                    user_id,
                    PersonalizeBy::KnnSearch {
                        count: benchmark_config.n_documents,
                        published_after: None,
                    },
                    Utc::now(),
                )
                .await
                .unwrap()
                .unwrap();

            let documents = personalised_documents
                .iter()
                .map(|id| document_provider.get(id).unwrap())
                .collect_vec();

            let scores = score_documents(
                &documents,
                interests,
                benchmark_config.semi_interesting_flag,
            );
            let ndcgs_iteration = ndcg(&scores, &benchmark_config.nranks);
            //save scores to results array
            for (i, ndcg) in ndcgs_iteration.iter().enumerate() {
                results[[idx, iter, i]] = *ndcg;
            }
            // interact with documents
            state
                .interact(
                    user_id,
                    &personalised_documents
                        .iter()
                        .zip(scores.iter())
                        .filter(|(_, &score)| {
                            (score - 2.0).abs() < 0.001
                                && rng.gen_bool(benchmark_config.click_probability)
                        })
                        .map(|(id, _)| id.clone())
                        .collect_vec(),
                    Utc::now(),
                )
                .await
                .unwrap();
        }
    }
    let mut file = File::create("results/persona_based_benchmark_results.npy")?;
    write_array(&mut file, &results)?;
    Ok(())
}

// grid search for best parameters for persona based benchmark as test
#[tokio::test]
#[ignore]
async fn grid_search_for_best_parameters() -> Result<(), Error> {
    // load users interests sample as computing all users interests is too expensive in grid search
    let users_interests = Users::new("user_categories_sample.json")?;
    let document_provider = DocumentProvider::new("news.tsv")?;
    let grid_search_config = GridSearchConfig::default();

    let mut configs = Vec::new();

    for t in &grid_search_config.thresholds {
        for s in &grid_search_config.shifts {
            for m in &grid_search_config.min_pos_cois {
                configs.push(StateConfig {
                    coi: {
                        CoiConfig::default()
                            .with_shift_factor(*s)
                            .unwrap()
                            .with_threshold(*t)
                            .unwrap()
                            .with_min_positive_cois(*m)
                            .unwrap()
                    },
                    personalization: PersonalizationConfig::default(),
                });
            }
        }
    }
    let mut state = State::new(Storage::default(), StateConfig::default()).unwrap();
    state
        .insert(document_provider.to_documents())
        .await
        .unwrap();
    let mut rng = rand::rngs::StdRng::seed_from_u64(42);
    let file = File::create("params.json")?;
    let mut writer = io::BufWriter::new(file);
    serde_json::to_writer(&mut writer, &configs)?;
    writer.flush()?;

    let mut ndcgs_all_configs = Array4::zeros((
        configs.len(),
        users_interests.len(),
        grid_search_config.iterations,
        grid_search_config.nranks.len(),
    ));
    for (config_idx, config) in configs.iter().enumerate() {
        println!("{config_idx:?}");
        state.replace_coi_config(config.coi.clone());
        // go through users
        for (idx, (user_id, interests)) in users_interests.iter().enumerate() {
            let interesting_documents = document_provider.get_all_interest(interests);
            let ids_of_documents_to_prepare = interesting_documents
                .choose_multiple(&mut rng, state.coi.config().min_positive_cois())
                .map(|doc| doc.id.clone())
                .collect_vec();
            // prepare reranker by interacting with documents to prepare
            state
                .interact(user_id, &ids_of_documents_to_prepare, Utc::now())
                .await
                .unwrap();

            for iter in 0..grid_search_config.iterations {
                let personalised_documents = state
                    .personalize(
                        user_id,
                        PersonalizeBy::KnnSearch {
                            count: grid_search_config.n_documents,
                            published_after: None,
                        },
                        Utc::now(),
                    )
                    .await
                    .unwrap()
                    .unwrap();

                let documents = personalised_documents
                    .iter()
                    .map(|id| document_provider.get(id).unwrap())
                    .collect_vec();

                let scores = score_documents(
                    &documents,
                    interests,
                    grid_search_config.semi_interesting_flag,
                );
                let ndcgs_iteration = ndcg(&scores, &grid_search_config.nranks);
                //save scores to results array
                for (i, ndcg) in ndcgs_iteration.iter().enumerate() {
                    ndcgs_all_configs[[config_idx, idx, iter, i]] = *ndcg;
                }
                // interact with documents
                state
                    .interact(
                        user_id,
                        &personalised_documents
                            .iter()
                            .zip(scores.iter())
                            .filter(|(_, &score)| {
                                (score - 2.0).abs() < 0.001
                                    && rng.gen_bool(grid_search_config.click_probability)
                            })
                            .map(|(id, _)| id.clone())
                            .collect_vec(),
                        Utc::now(),
                    )
                    .await
                    .unwrap();
            }
        }
    }
    Ok(())
}

fn ndcg(relevance: &[f32], k: &[usize]) -> Vec<f32> {
    let mut optimal_order = relevance.to_owned();
    optimal_order.sort_by(nan_safe_f32_cmp_desc);
    let last = k
        .iter()
        .max()
        .copied()
        .map_or_else(|| relevance.len(), |k| k.min(relevance.len()));

    let ndcgs = relevance
        .iter()
        .zip(optimal_order)
        .take(last)
        .scan(
            (1_f32, 0., 0.),
            |(i, dcg, ideal_dcg), (relevance, optimal_order)| {
                *i += 1.;
                let log_i = (*i).log2();
                *dcg += (2_f32.powf(*relevance) - 1.) / log_i;
                *ideal_dcg += (2_f32.powf(optimal_order) - 1.) / log_i;
                Some(*dcg / (*ideal_dcg + 0.00001))
            },
        )
        .collect::<Vec<_>>();

    k.iter()
        .map(|nrank| match ndcgs.get(*nrank - 1) {
            Some(i) => i,
            None => ndcgs.last().unwrap(),
        })
        .copied()
        .collect::<Vec<_>>()
}<|MERGE_RESOLUTION|>--- conflicted
+++ resolved
@@ -190,7 +190,6 @@
         .transpose()
 }
 
-<<<<<<< HEAD
 struct GridSearchConfig {
     thresholds: Vec<f32>,
     shifts: Vec<f32>,
@@ -217,10 +216,7 @@
     }
 }
 
-// struct that represents config of hyperparameters for the persona based benchmark
-=======
 /// The config of hyperparameters for the persona based benchmark.
->>>>>>> 5f89869b
 #[derive(Debug, Deserialize)]
 struct PersonaBasedConfig {
     click_probability: f64,
@@ -265,11 +261,7 @@
     }
 }
 
-<<<<<<< HEAD
 #[derive(Clone, Debug, Default, serde::Serialize)]
-=======
-#[derive(Debug)]
->>>>>>> 5f89869b
 struct StateConfig {
     coi: CoiConfig,
     personalization: PersonalizationConfig,
@@ -461,21 +453,15 @@
         .map_err(Into::into)
 }
 
-<<<<<<< HEAD
-// function that assigns a score to a vector of documents based on the user's interests
-// score is equal to 2 if the document is interesting to the user, 0 otherwise
-// if the flag is set to true, the score is equal to 1 if the document is semi interesting to the user, 0 otherwise
+/// Assigns a score to a vector of documents based on the user's interests.
+///
+/// The score is equal to 2 if the document is of interest to the user, 0 otherwise.
+/// if the flag is set to true, the score is equal to 1 if the document is semi interesting to the user, 0 otherwise
 fn score_documents(
     documents: &[&Document],
     user_interests: &[String],
     semi_interesting_flag: bool,
 ) -> Vec<f32> {
-=======
-/// Assigns a score to a vector of documents based on the user's interests.
-///
-/// The score is equal to 2 if the document is of interest to the user, 0 otherwise.
-fn score_documents(documents: &[&Document], user_interests: &[String]) -> Vec<f32> {
->>>>>>> 5f89869b
     documents
         .iter()
         .map(|document| {
@@ -533,12 +519,7 @@
         benchmark_config.nranks.len(),
     ]);
 
-<<<<<<< HEAD
     let mut rng = rand::rngs::StdRng::seed_from_u64(42);
-
-=======
-    let mut rng = thread_rng();
->>>>>>> 5f89869b
     for (idx, (user_id, interests)) in users_interests.iter().enumerate() {
         let interesting_documents = document_provider.get_all_interest(interests);
         let ids_of_documents_to_prepare = interesting_documents
