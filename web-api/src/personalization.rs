--- conflicted
+++ resolved
@@ -70,12 +70,8 @@
     pub(crate) semantic_search: SemanticSearchConfig,
 }
 
-<<<<<<< HEAD
 #[derive(Clone, Debug, Deserialize, Serialize)]
-=======
-#[derive(Debug, Deserialize, Serialize)]
 #[serde(default)]
->>>>>>> 2c31cb9a
 pub(crate) struct PersonalizationConfig {
     /// Max number of documents to return.
     pub(crate) max_number_documents: usize,
